# React-Infinite-Canvas

An Infinite Canvas Component for React where you can place your component anywhere on the canvas with zoom in, zoom out and panning functionality. It also supports custom components to control the canvas.

### Contents

- [Installation](#installation)
- [Usage](#usage)
- [API](#api)

## Installation

```sh
npm install react-infinite-canvas
```

## Usage

```jsx
import { useRef } from "react";

import { ReactInfiniteCanvas, ReactInfiniteCanvasHandle } from "./App";
import { COMPONENT_POSITIONS } from "./helpers/constants";
import ReactDOM from "react-dom";

const InfiniteCanvas = () => {
  const canvasRef = useRef<ReactInfiniteCanvasHandle>();
  return (
    <>
      <div style={{ width: "700px", height: "400px", border: "1px solid red" }}>
        <ReactInfiniteCanvas
          ref={canvasRef}
          onCanvasMount={(mountFunc: ReactInfiniteCanvasHandle) => {
            mountFunc.fitContentToView({ scale: 1 });
          }}
          customComponents={[
            {
              component: (
                <button
                  onClick={() => {
                    canvasRef.current?.fitContentToView({ scale: 1 });
                  }}
                >
                  fitToView
                </button>
              ),
              position: COMPONENT_POSITIONS.TOP_LEFT,
              offset: { x: 120, y: 10 },
            },
          ]}
        >
          <div style={{ width: "200px", height: "200px", background: "red" }}>
            asdasdsdas
          </div>
        </ReactInfiniteCanvas>
      </div>
    </>
  );
};

ReactDOM.render(<InfiniteCanvas />, document.getElementById("root"));
```

## API

| Property         | Type            | Default                             | Description                                                            |
<<<<<<< HEAD
| ---------------- | --------------- | ----------------------------------- | ---------------------------------------------------------------------- |                                    |
| children         | ReactNode       | -                                   | Element to be placed inside the canvas                                                 |
| minZoom          | number          | 0.1                                 | minimum limit for zooming                     |
| maxZoom          | number          | 4                                   | maximum limit for zooming                       |
| panOnScroll      | boolean         | true                                | when user scrolls in canvas, instead of zooming, the content scrolls                         |
| renderScrollBar  | boolean         | true                                | a custom built scroll-bar will be rendered on canvas                                             |
| scrollBarConfig   | object          | { startingPosition: { x: 0, y: 0}, offset: { x: 0, y: 0}, color: "grey", thickness: "8px", minSize: "15px }                                                                    | To style the scrollbar to your preference |
| customComponents | object          | ""                                  | An array of components you can pass to render on canvas at any position |
| onCanvasMount    | function        | ""                                  | A function that is triggered once the canvas is mounted |
=======
| ---------------- | --------------- | ----------------------------------- | ---------------------------------------------------------------------- |                          
| children         | ReactNode       | -                                   | Element to be placed inside the canvas                                 |
| minZoom          | number          | 0.1                                 | minimum limit for zooming                                              |
| maxZoom          | number          | 4                                   | maximum limit for zooming                                              |
| panOnScroll      | boolean         | true                                | when user scrolls in canvas, instead of zooming, the content scrolls   |
| renderScrollBar  | boolean         | true                                | a custom built scroll-bar will be rendered on canvas                   |
| scrollBarConfig   | object         | { startingPosition: { x: 0, y: 0}, offset: { x: 0, y: 0}, color: "grey", thickness: "8px", minSize: "15px }                                    | To style the scrollbar to your preference                              |
| customComponents | object          | -                                   | An array of components you can pass to render on canvas at any position|
| onFlowMount      | function        | -                                   | A function that is triggered once the canvas is mounted                |
>>>>>>> 4014b7c0
<|MERGE_RESOLUTION|>--- conflicted
+++ resolved
@@ -64,17 +64,6 @@
 ## API
 
 | Property         | Type            | Default                             | Description                                                            |
-<<<<<<< HEAD
-| ---------------- | --------------- | ----------------------------------- | ---------------------------------------------------------------------- |                                    |
-| children         | ReactNode       | -                                   | Element to be placed inside the canvas                                                 |
-| minZoom          | number          | 0.1                                 | minimum limit for zooming                     |
-| maxZoom          | number          | 4                                   | maximum limit for zooming                       |
-| panOnScroll      | boolean         | true                                | when user scrolls in canvas, instead of zooming, the content scrolls                         |
-| renderScrollBar  | boolean         | true                                | a custom built scroll-bar will be rendered on canvas                                             |
-| scrollBarConfig   | object          | { startingPosition: { x: 0, y: 0}, offset: { x: 0, y: 0}, color: "grey", thickness: "8px", minSize: "15px }                                                                    | To style the scrollbar to your preference |
-| customComponents | object          | ""                                  | An array of components you can pass to render on canvas at any position |
-| onCanvasMount    | function        | ""                                  | A function that is triggered once the canvas is mounted |
-=======
 | ---------------- | --------------- | ----------------------------------- | ---------------------------------------------------------------------- |                          
 | children         | ReactNode       | -                                   | Element to be placed inside the canvas                                 |
 | minZoom          | number          | 0.1                                 | minimum limit for zooming                                              |
@@ -83,5 +72,4 @@
 | renderScrollBar  | boolean         | true                                | a custom built scroll-bar will be rendered on canvas                   |
 | scrollBarConfig   | object         | { startingPosition: { x: 0, y: 0}, offset: { x: 0, y: 0}, color: "grey", thickness: "8px", minSize: "15px }                                    | To style the scrollbar to your preference                              |
 | customComponents | object          | -                                   | An array of components you can pass to render on canvas at any position|
-| onFlowMount      | function        | -                                   | A function that is triggered once the canvas is mounted                |
->>>>>>> 4014b7c0
+| onCanvasMount    | function        | -                                   | A function that is triggered once the canvas is mounted                |